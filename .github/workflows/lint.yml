--- conflicted
+++ resolved
@@ -11,19 +11,10 @@
     steps:
       - uses: actions/setup-go@v4
         with:
-<<<<<<< HEAD
-          go-version: '1.20'
-      - uses: actions/checkout@v3
-      - name: golangci-lint
-        uses: golangci/golangci-lint-action@v3.6.0
-        with:
-          version: v1.53.3
-=======
           go-version: "1.20"
       - uses: actions/checkout@v3
       - name: golangci-lint
         uses: golangci/golangci-lint-action@v3.7.0
         with:
-          version: v1.51.2
-          args: --timeout 2m
->>>>>>> cf18c414
+          version: v1.53.3
+          args: --timeout 2m