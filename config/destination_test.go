--- conflicted
+++ resolved
@@ -32,13 +32,13 @@
 		{
 			name: "success_required_values",
 			in: map[string]string{
-				URL:   url,
-				Table: table,
+				URL:   testURL,
+				Table: testTable,
 			},
 			want: Destination{
 				Configuration: Configuration{
-					URL:   url,
-					Table: table,
+					URL:   testURL,
+					Table: testTable,
 				},
 			},
 		},
@@ -50,15 +50,9 @@
 				KeyColumns: "id",
 			},
 			want: Destination{
-<<<<<<< HEAD
 				Configuration: Configuration{
-					URL:   url,
-					Table: table,
-=======
-				configuration: configuration{
 					URL:   testURL,
 					Table: testTable,
->>>>>>> 38432e82
 				},
 				KeyColumns: []string{"id"},
 			},
@@ -66,14 +60,14 @@
 		{
 			name: "success_keyColumns_has_two_keys",
 			in: map[string]string{
-				URL:        url,
-				Table:      table,
+				URL:        testURL,
+				Table:      testTable,
 				KeyColumns: "id,name",
 			},
 			want: Destination{
 				Configuration: Configuration{
-					URL:   url,
-					Table: table,
+					URL:   testURL,
+					Table: testTable,
 				},
 				KeyColumns: []string{"id", "name"},
 			},
@@ -81,25 +75,14 @@
 		{
 			name: "success_keyColumns_space_between_keys",
 			in: map[string]string{
-<<<<<<< HEAD
-				URL:        url,
-				Table:      table,
+				URL:        testURL,
+				Table:      testTable,
 				KeyColumns: "id, name",
 			},
 			want: Destination{
 				Configuration: Configuration{
-					URL:   url,
-					Table: table,
-=======
-				URL:        testURL,
-				Table:      testTable,
-				KeyColumns: "id ,name , ,  ,,",
-			},
-			want: Destination{
-				configuration: configuration{
 					URL:   testURL,
 					Table: testTable,
->>>>>>> 38432e82
 				},
 				KeyColumns: []string{"id", "name"},
 			},
@@ -107,14 +90,14 @@
 		{
 			name: "success_keyColumns_ends_with_space",
 			in: map[string]string{
-				URL:        url,
-				Table:      table,
+				URL:        testURL,
+				Table:      testTable,
 				KeyColumns: "id,name ",
 			},
 			want: Destination{
 				Configuration: Configuration{
-					URL:   url,
-					Table: table,
+					URL:   testURL,
+					Table: testTable,
 				},
 				KeyColumns: []string{"id", "name"},
 			},
@@ -122,14 +105,14 @@
 		{
 			name: "success_keyColumns_starts_with_space",
 			in: map[string]string{
-				URL:        url,
-				Table:      table,
+				URL:        testURL,
+				Table:      testTable,
 				KeyColumns: " id,name",
 			},
 			want: Destination{
 				Configuration: Configuration{
-					URL:   url,
-					Table: table,
+					URL:   testURL,
+					Table: testTable,
 				},
 				KeyColumns: []string{"id", "name"},
 			},
@@ -137,14 +120,14 @@
 		{
 			name: "success_keyColumns_space_between_keys_before_comma",
 			in: map[string]string{
-				URL:        url,
-				Table:      table,
+				URL:        testURL,
+				Table:      testTable,
 				KeyColumns: "id ,name",
 			},
 			want: Destination{
 				Configuration: Configuration{
-					URL:   url,
-					Table: table,
+					URL:   testURL,
+					Table: testTable,
 				},
 				KeyColumns: []string{"id", "name"},
 			},
@@ -152,14 +135,14 @@
 		{
 			name: "success_keyColumns_two_spaces",
 			in: map[string]string{
-				URL:        url,
-				Table:      table,
+				URL:        testURL,
+				Table:      testTable,
 				KeyColumns: "id,  name",
 			},
 			want: Destination{
 				Configuration: Configuration{
-					URL:   url,
-					Table: table,
+					URL:   testURL,
+					Table: testTable,
 				},
 				KeyColumns: []string{"id", "name"},
 			},
@@ -167,8 +150,8 @@
 		{
 			name: "failure_keyColumns_ends_with_comma",
 			in: map[string]string{
-				URL:        url,
-				Table:      table,
+				URL:        testURL,
+				Table:      testTable,
 				KeyColumns: "id,name,",
 			},
 			err: fmt.Errorf("invalid %q", KeyColumns),
@@ -176,8 +159,8 @@
 		{
 			name: "failure_keyColumns_starts_with_comma",
 			in: map[string]string{
-				URL:        url,
-				Table:      table,
+				URL:        testURL,
+				Table:      testTable,
 				KeyColumns: ",id,name",
 			},
 			err: fmt.Errorf("invalid %q", KeyColumns),
