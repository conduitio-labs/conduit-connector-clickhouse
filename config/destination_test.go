--- conflicted
+++ resolved
@@ -36,15 +36,9 @@
 				KeyColumns: "id",
 			},
 			want: Destination{
-<<<<<<< HEAD
-				General: General{
-					URL:   "http://username:password@host1:8123/database",
-					Table: "test_table",
-=======
-				configuration: configuration{
+				Configuration: Configuration{
 					URL:   url,
 					Table: table,
->>>>>>> db6e1c9c
 				},
 				KeyColumns: []string{"id"},
 			},
@@ -57,15 +51,9 @@
 				KeyColumns: "id ,name , ,  ,,",
 			},
 			want: Destination{
-<<<<<<< HEAD
-				General: General{
-					URL:   "http://username:password@host1:8123/database",
-					Table: "test_table",
-=======
-				configuration: configuration{
+				Configuration: Configuration{
 					URL:   url,
 					Table: table,
->>>>>>> db6e1c9c
 				},
 				KeyColumns: []string{"id", "name"},
 			},
