--- conflicted
+++ resolved
@@ -46,11 +46,7 @@
 
 	err := validate(config)
 	if err != nil {
-<<<<<<< HEAD
-		return General{}, err
-=======
-		return general{}, fmt.Errorf("validate general config: %w", err)
->>>>>>> f7ec21c8
+		return General{}, fmt.Errorf("validate general config: %w", err)
 	}
 
 	return config, nil
